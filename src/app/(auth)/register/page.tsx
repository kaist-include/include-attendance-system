'use client';

import { useState } from 'react';
import { useRouter } from 'next/navigation';
import Link from 'next/link';
import { Eye, EyeOff, Mail, Lock, User } from 'lucide-react';
import { useAuth } from '@/hooks/useAuth';
import { Button } from '@/components/ui/button';
import { Card, CardContent, CardDescription, CardHeader, CardTitle } from '@/components/ui/card';
import { ROUTES } from '@/config/constants';

export default function RegisterPage() {
  const [formData, setFormData] = useState({
    name: '',
    email: '',
    password: '',
    confirmPassword: '',
  });
  const [showPassword, setShowPassword] = useState(false);
  const [showConfirmPassword, setShowConfirmPassword] = useState(false);
  const [isLoading, setIsLoading] = useState(false);
  const [error, setError] = useState('');

  const { signUp } = useAuth();
  const router = useRouter();

  const handleChange = (e: React.ChangeEvent<HTMLInputElement>) => {
    setFormData(prev => ({
      ...prev,
      [e.target.name]: e.target.value
    }));
  };

  const handleSubmit = async (e: React.FormEvent) => {
    e.preventDefault();
    setIsLoading(true);
    setError('');

    // 비밀번호 확인
    if (formData.password !== formData.confirmPassword) {
      setError('비밀번호가 일치하지 않습니다.');
      setIsLoading(false);
      return;
    }

    // 비밀번호 길이 확인
    if (formData.password.length < 8) {
      setError('비밀번호는 8자 이상이어야 합니다.');
      setIsLoading(false);
      return;
    }

    try {
      await signUp(formData.email, formData.password, formData.name);
      // 회원가입 성공 시 로그인 페이지로 이동
      router.push(ROUTES.login + '?message=signup-success');
    } catch (err: any) {
      setError(err.message || '회원가입 중 오류가 발생했습니다.');
    } finally {
      setIsLoading(false);
    }
  };

  const isFormValid = formData.name && formData.email && formData.password && formData.confirmPassword;

  return (
    <div className="min-h-screen bg-background flex items-center justify-center p-4">
      <div className="w-full max-w-md">
        {/* Logo */}
        <div className="text-center mb-8">
          <Link href={ROUTES.home} className="inline-flex items-center space-x-2">
            <img src="/icon.svg" alt="Include" className="w-12 h-12 rounded" />
            <div className="leading-tight">
              <span className="text-2xl font-bold text-foreground">Attendtion</span>
              <div className="text-sm font-normal opacity-70">by include</div>
            </div>
          </Link>
          <p className="text-muted-foreground mt-2">새 계정을 만들어 시작하세요</p>
        </div>

        <Card className="shadow-lg">
          <CardHeader className="text-center">
            <CardTitle className="text-2xl">회원가입</CardTitle>
            <CardDescription>
              Include 출석 시스템에 가입하여 세미나를 관리하세요
            </CardDescription>
          </CardHeader>
          <CardContent>
            <form onSubmit={handleSubmit} className="space-y-6">
              {error && (
                <div className="bg-destructive/10 border border-destructive text-destructive px-4 py-3 rounded-lg text-sm">
                  {error}
                </div>
              )}

              <div className="space-y-2">
                <label htmlFor="name" className="text-sm font-medium text-foreground">
                  이름
                </label>
                <div className="relative">
<<<<<<< HEAD
                  <span className="absolute left-3 top-1/2 transform -translate-y-1/2 text-muted-foreground">👤</span>
=======
                  <User className="absolute left-3 top-1/2 transform -translate-y-1/2 text-gray-400 w-5 h-5" />
>>>>>>> aad9895d
                  <input
                    id="name"
                    name="name"
                    type="text"
                    value={formData.name}
                    onChange={handleChange}
                    className="pl-10 w-full px-4 py-3 border border-input bg-background rounded-lg focus:ring-2 focus:ring-ring focus:border-ring outline-none transition-colors placeholder:text-muted-foreground"
                    placeholder="이름을 입력하세요"
                    required
                  />
                </div>
              </div>

              <div className="space-y-2">
                <label htmlFor="email" className="text-sm font-medium text-foreground">
                  이메일
                </label>
                <div className="relative">
<<<<<<< HEAD
                  <span className="absolute left-3 top-1/2 transform -translate-y-1/2 text-muted-foreground">📧</span>
=======
                  <Mail className="absolute left-3 top-1/2 transform -translate-y-1/2 text-gray-400 w-5 h-5" />
>>>>>>> aad9895d
                  <input
                    id="email"
                    name="email"
                    type="email"
                    value={formData.email}
                    onChange={handleChange}
                    className="pl-10 w-full px-4 py-3 border border-input bg-background rounded-lg focus:ring-2 focus:ring-ring focus:border-ring outline-none transition-colors placeholder:text-muted-foreground"
                    placeholder="이메일을 입력하세요"
                    required
                  />
                </div>
              </div>

              <div className="space-y-2">
                <label htmlFor="password" className="text-sm font-medium text-foreground">
                  비밀번호
                </label>
                <div className="relative">
<<<<<<< HEAD
                  <span className="absolute left-3 top-1/2 transform -translate-y-1/2 text-muted-foreground">🔒</span>
=======
                  <Lock className="absolute left-3 top-1/2 transform -translate-y-1/2 text-gray-400 w-5 h-5" />
>>>>>>> aad9895d
                  <input
                    id="password"
                    name="password"
                    type={showPassword ? 'text' : 'password'}
                    value={formData.password}
                    onChange={handleChange}
                    className="pl-10 pr-10 w-full px-4 py-3 border border-input bg-background rounded-lg focus:ring-2 focus:ring-ring focus:border-ring outline-none transition-colors placeholder:text-muted-foreground"
                    placeholder="비밀번호를 입력하세요 (8자 이상)"
                    required
                  />
                  <button
                    type="button"
                    onClick={() => setShowPassword(!showPassword)}
                    className="absolute right-3 top-1/2 transform -translate-y-1/2 text-muted-foreground hover:text-foreground"
                  >
                    {showPassword ? <EyeOff className="w-5 h-5" /> : <Eye className="w-5 h-5" />}
                  </button>
                </div>
              </div>

              <div className="space-y-2">
                <label htmlFor="confirmPassword" className="text-sm font-medium text-foreground">
                  비밀번호 확인
                </label>
                <div className="relative">
<<<<<<< HEAD
                  <span className="absolute left-3 top-1/2 transform -translate-y-1/2 text-muted-foreground">🔒</span>
=======
                  <Lock className="absolute left-3 top-1/2 transform -translate-y-1/2 text-gray-400 w-5 h-5" />
>>>>>>> aad9895d
                  <input
                    id="confirmPassword"
                    name="confirmPassword"
                    type={showConfirmPassword ? 'text' : 'password'}
                    value={formData.confirmPassword}
                    onChange={handleChange}
                    className="pl-10 pr-10 w-full px-4 py-3 border border-input bg-background rounded-lg focus:ring-2 focus:ring-ring focus:border-ring outline-none transition-colors placeholder:text-muted-foreground"
                    placeholder="비밀번호를 다시 입력하세요"
                    required
                  />
                  <button
                    type="button"
                    onClick={() => setShowConfirmPassword(!showConfirmPassword)}
                    className="absolute right-3 top-1/2 transform -translate-y-1/2 text-muted-foreground hover:text-foreground"
                  >
                    {showConfirmPassword ? <EyeOff className="w-5 h-5" /> : <Eye className="w-5 h-5" />}
                  </button>
                </div>
              </div>

              <Button
                type="submit"
                className="w-full"
                size="lg"
                disabled={!isFormValid || isLoading}
              >
                {isLoading ? '회원가입 중...' : '회원가입'}
              </Button>
            </form>

            <div className="mt-6 text-center">
              <p className="text-sm text-muted-foreground">
                이미 계정이 있으신가요?{' '}
                <Link
                  href={ROUTES.login}
                  className="text-primary hover:opacity-90 font-medium"
                >
                  로그인
                </Link>
              </p>
            </div>
          </CardContent>
        </Card>

        <div className="mt-8 text-center">
          <Link
            href={ROUTES.home}
            className="text-sm text-muted-foreground hover:text-foreground"
          >
            ← 홈으로 돌아가기
          </Link>
        </div>
      </div>
    </div>
  );
} <|MERGE_RESOLUTION|>--- conflicted
+++ resolved
@@ -98,11 +98,7 @@
                   이름
                 </label>
                 <div className="relative">
-<<<<<<< HEAD
-                  <span className="absolute left-3 top-1/2 transform -translate-y-1/2 text-muted-foreground">👤</span>
-=======
                   <User className="absolute left-3 top-1/2 transform -translate-y-1/2 text-gray-400 w-5 h-5" />
->>>>>>> aad9895d
                   <input
                     id="name"
                     name="name"
@@ -121,11 +117,7 @@
                   이메일
                 </label>
                 <div className="relative">
-<<<<<<< HEAD
-                  <span className="absolute left-3 top-1/2 transform -translate-y-1/2 text-muted-foreground">📧</span>
-=======
                   <Mail className="absolute left-3 top-1/2 transform -translate-y-1/2 text-gray-400 w-5 h-5" />
->>>>>>> aad9895d
                   <input
                     id="email"
                     name="email"
@@ -144,11 +136,7 @@
                   비밀번호
                 </label>
                 <div className="relative">
-<<<<<<< HEAD
-                  <span className="absolute left-3 top-1/2 transform -translate-y-1/2 text-muted-foreground">🔒</span>
-=======
                   <Lock className="absolute left-3 top-1/2 transform -translate-y-1/2 text-gray-400 w-5 h-5" />
->>>>>>> aad9895d
                   <input
                     id="password"
                     name="password"
@@ -174,11 +162,7 @@
                   비밀번호 확인
                 </label>
                 <div className="relative">
-<<<<<<< HEAD
-                  <span className="absolute left-3 top-1/2 transform -translate-y-1/2 text-muted-foreground">🔒</span>
-=======
                   <Lock className="absolute left-3 top-1/2 transform -translate-y-1/2 text-gray-400 w-5 h-5" />
->>>>>>> aad9895d
                   <input
                     id="confirmPassword"
                     name="confirmPassword"
