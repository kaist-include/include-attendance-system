'use client';

import { useState } from 'react';
import { useRouter } from 'next/navigation';
import Link from 'next/link';
import { Eye, EyeOff, Mail, Lock } from 'lucide-react';
import { useAuth } from '@/hooks/useAuth';
import { Button } from '@/components/ui/button';
import { Card, CardContent, CardDescription, CardHeader, CardTitle } from '@/components/ui/card';
import { IncludeLogo } from '@/components/ui/logo';
import { ROUTES } from '@/config/constants';

export default function LoginPage() {
  const [email, setEmail] = useState('');
  const [password, setPassword] = useState('');
  const [showPassword, setShowPassword] = useState(false);
  const [isLoading, setIsLoading] = useState(false);
  const [error, setError] = useState('');

  const { signIn } = useAuth();
  const router = useRouter();

  const handleSubmit = async (e: React.FormEvent) => {
    e.preventDefault();
    setIsLoading(true);
    setError('');

    try {
      console.log('Attempting to sign in with:', email);
      await signIn(email, password);
      console.log('Sign in successful, redirecting to dashboard');
      router.push(ROUTES.dashboard);
    } catch (err: any) {
      console.error('Sign in error:', err);
      setError(err.message || '이메일 또는 비밀번호가 올바르지 않습니다.');
    } finally {
      setIsLoading(false);
    }
  };

  return (
    <div className="min-h-screen bg-background flex items-center justify-center p-4">
      <div className="w-full max-w-md">
        {/* Logo */}
        <div className="text-center mb-8">
          <Link href={ROUTES.home} className="inline-flex items-center space-x-2">
<<<<<<< HEAD
            <IncludeLogo size="lg" />
            <span className="text-2xl font-bold text-gray-900">Include</span>
=======
            <img src="/icon.svg" alt="Include" className="w-12 h-12 rounded" />
            <div className="leading-tight">
              <span className="text-2xl font-bold text-foreground">Attendtion</span>
              <div className="text-sm font-normal opacity-70">by include</div>
            </div>
>>>>>>> 1915dfc6
          </Link>
          <p className="text-muted-foreground mt-2">출석 관리 시스템에 로그인하세요</p>
        </div>

        <Card className="shadow-lg">
          <CardHeader className="text-center">
            <CardTitle className="text-2xl">로그인</CardTitle>
            <CardDescription>
              계정에 로그인하여 세미나를 관리하세요
            </CardDescription>
          </CardHeader>
          <CardContent>
            <form onSubmit={handleSubmit} className="space-y-6">
              {error && (
                <div className="bg-destructive/10 border border-destructive text-destructive px-4 py-3 rounded-lg text-sm">
                  {error}
                </div>
              )}

              <div className="space-y-2">
                <label htmlFor="email" className="text-sm font-medium text-foreground">
                  이메일
                </label>
                <div className="relative">
                  <Mail className="absolute left-3 top-1/2 transform -translate-y-1/2 text-gray-400 w-5 h-5" />
                  <input
                    id="email"
                    type="email"
                    value={email}
                    onChange={(e) => setEmail(e.target.value)}
                    className="pl-10 w-full px-4 py-3 border border-input bg-background rounded-lg focus:ring-2 focus:ring-ring focus:border-ring outline-none transition-colors placeholder:text-muted-foreground"
                    placeholder="이메일을 입력하세요"
                    required
                  />
                </div>
              </div>

              <div className="space-y-2">
                <label htmlFor="password" className="text-sm font-medium text-foreground">
                  비밀번호
                </label>
                <div className="relative">
                  <Lock className="absolute left-3 top-1/2 transform -translate-y-1/2 text-gray-400 w-5 h-5" />
                  <input
                    id="password"
                    type={showPassword ? 'text' : 'password'}
                    value={password}
                    onChange={(e) => setPassword(e.target.value)}
                    className="pl-10 pr-10 w-full px-4 py-3 border border-input bg-background rounded-lg focus:ring-2 focus:ring-ring focus:border-ring outline-none transition-colors placeholder:text-muted-foreground"
                    placeholder="비밀번호를 입력하세요"
                    required
                  />
                  <button
                    type="button"
                    onClick={() => setShowPassword(!showPassword)}
                    className="absolute right-3 top-1/2 transform -translate-y-1/2 text-muted-foreground hover:text-foreground"
                  >
                    {showPassword ? <EyeOff className="w-5 h-5" /> : <Eye className="w-5 h-5" />}
                  </button>
                </div>
              </div>

              <Button
                type="submit"
                className="w-full"
                size="lg"
                disabled={!email || !password || isLoading}
              >
                {isLoading ? '로그인 중...' : '로그인'}
              </Button>
            </form>

            <div className="mt-6 text-center">
              <p className="text-sm text-muted-foreground">
                계정이 없으신가요?{' '}
                <Link
                  href={ROUTES.register}
                  className="text-primary hover:opacity-90 font-medium"
                >
                  회원가입
                </Link>
              </p>
            </div>
          </CardContent>
        </Card>

        <div className="mt-8 text-center">
          <Link
            href={ROUTES.home}
            className="text-sm text-muted-foreground hover:text-foreground"
          >
            ← 홈으로 돌아가기
          </Link>
        </div>
      </div>
    </div>
  );
} <|MERGE_RESOLUTION|>--- conflicted
+++ resolved
@@ -44,16 +44,11 @@
         {/* Logo */}
         <div className="text-center mb-8">
           <Link href={ROUTES.home} className="inline-flex items-center space-x-2">
-<<<<<<< HEAD
-            <IncludeLogo size="lg" />
-            <span className="text-2xl font-bold text-gray-900">Include</span>
-=======
             <img src="/icon.svg" alt="Include" className="w-12 h-12 rounded" />
             <div className="leading-tight">
               <span className="text-2xl font-bold text-foreground">Attendtion</span>
               <div className="text-sm font-normal opacity-70">by include</div>
             </div>
->>>>>>> 1915dfc6
           </Link>
           <p className="text-muted-foreground mt-2">출석 관리 시스템에 로그인하세요</p>
         </div>
