--- conflicted
+++ resolved
@@ -192,7 +192,6 @@
                   >
                     <option value="all">모든 상태</option>
                     <option value="draft">준비중</option>
-                    <option value="recruiting">모집중</option>
                     <option value="in_progress">진행중</option>
                     <option value="completed">완료</option>
                     <option value="cancelled">취소</option>
@@ -264,15 +263,7 @@
               <CardContent className="space-y-4">
                 {/* 기본 정보 */}
                 <div className="space-y-2">
-<<<<<<< HEAD
-                  <div className="flex items-center text-sm text-gray-600">
-=======
                   <div className="flex items-center text-sm text-muted-foreground">
-                    <GraduationCap className="w-4 h-4 mr-2" />
-                    <span>강사: {seminar.instructor}</span>
-                  </div>
-                  <div className="flex items-center text-sm text-muted-foreground">
->>>>>>> 68b491c8
                     <Calendar className="w-4 h-4 mr-2" />
                     <span>
                       {new Date(seminar.startDate).toLocaleDateString('ko-KR')} ~ {' '}
