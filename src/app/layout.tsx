import type { Metadata, Viewport } from "next";
import { Inter } from "next/font/google";
import "./globals.css";
import { AuthProvider } from "@/hooks/useAuth";

const inter = Inter({
  subsets: ["latin"],
  variable: "--font-inter",
});

export const metadata: Metadata = {
  title: "Attendtion by include",
  description: "KAIST Include 동아리 세미나 출석 관리 시스템",
<<<<<<< HEAD
  keywords: ["KAIST", "Include", "세미나", "출석", "관리", "동아리"],
  authors: [{ name: "KAIST Include" }],
  creator: "KAIST Include",
  publisher: "KAIST Include",
  robots: "index, follow",
  icons: {
    icon: [
      {
        url: '/favicon.ico',
        sizes: 'any',
      },
    ],
    shortcut: '/favicon.ico',
  },
};

export const viewport: Viewport = {
  width: "device-width",
  initialScale: 1,
=======
  icons: {
    icon: "/icon.svg",
  },
>>>>>>> 1915dfc6
};

export default function RootLayout({
  children,
}: Readonly<{
  children: React.ReactNode;
}>) {
  return (
    <html lang="ko">
      <body className={`${inter.variable} font-sans antialiased`}>
        <AuthProvider>
          {children}
        </AuthProvider>
      </body>
    </html>
  );
}<|MERGE_RESOLUTION|>--- conflicted
+++ resolved
@@ -11,31 +11,9 @@
 export const metadata: Metadata = {
   title: "Attendtion by include",
   description: "KAIST Include 동아리 세미나 출석 관리 시스템",
-<<<<<<< HEAD
-  keywords: ["KAIST", "Include", "세미나", "출석", "관리", "동아리"],
-  authors: [{ name: "KAIST Include" }],
-  creator: "KAIST Include",
-  publisher: "KAIST Include",
-  robots: "index, follow",
-  icons: {
-    icon: [
-      {
-        url: '/favicon.ico',
-        sizes: 'any',
-      },
-    ],
-    shortcut: '/favicon.ico',
-  },
-};
-
-export const viewport: Viewport = {
-  width: "device-width",
-  initialScale: 1,
-=======
   icons: {
     icon: "/icon.svg",
   },
->>>>>>> 1915dfc6
 };
 
 export default function RootLayout({
