'use client';

import { useEffect } from 'react';
import { useRouter } from 'next/navigation';
import Link from 'next/link';
import { Calendar, Users, BarChart3, Shield } from 'lucide-react';
import { useAuth } from '@/hooks/useAuth';
import { Button } from '@/components/ui/button';
import { Card, CardContent, CardDescription, CardHeader, CardTitle } from '@/components/ui/card';
import { IncludeLogo } from '@/components/ui/logo';
import { ROUTES } from '@/config/constants';

const features = [
  {
    icon: Calendar,
    title: '세미나 관리',
    description: '세미나 생성, 일정 관리, 회차별 내용 구성이 간편합니다.',
  },
  {
    icon: Users,
    title: '참여자 관리',
    description: '신청자 승인, 정원 관리, 참여자 현황을 한눈에 확인하세요.',
  },
  {
    icon: BarChart3,
    title: '출석 통계',
    description: 'QR 코드 출석, 출석률 분석, 개인별 참여 현황을 제공합니다.',
  },
  {
    icon: Shield,
    title: '권한 관리',
    description: '관리자, 세미나장, 일반회원 역할에 따른 체계적 권한 관리.',
  },
];

export default function Home() {
  const { user, loading } = useAuth();
  const router = useRouter();

  useEffect(() => {
    if (!loading && user) {
      router.push(ROUTES.dashboard);
    }
  }, [user, loading, router]);

  if (loading) {
    return (
      <div className="min-h-screen flex items-center justify-center">
        <div className="animate-spin rounded-full h-8 w-8 border-b-2 border-primary"></div>
      </div>
    );
  }

  return (
    <div className="min-h-screen bg-background">
      {/* Header */}
      <header className="bg-card text-card-foreground shadow-sm">
        <div className="max-w-7xl mx-auto px-4 sm:px-6 lg:px-8">
          <div className="flex justify-between items-center py-6">
            <div className="flex items-center space-x-2">
<<<<<<< HEAD
              <IncludeLogo size="md" />
              <h1 className="text-2xl font-bold text-gray-900">Include</h1>
=======
              <img src="/icon.svg" alt="Include" className="w-10 h-10 rounded" />
              <div className="leading-tight">
                <h1 className="text-2xl font-bold text-foreground">Attendtion</h1>
                <div className="text-sm font-normal opacity-70">by include</div>
              </div>
>>>>>>> 1915dfc6
            </div>
            <div className="flex items-center space-x-4">
              <Link href={ROUTES.login}>
                <Button variant="ghost">로그인</Button>
              </Link>
              <Link href={ROUTES.register}>
                <Button>회원가입</Button>
              </Link>
            </div>
          </div>
        </div>
      </header>

      {/* Hero Section */}
      <section className="max-w-7xl mx-auto px-4 sm:px-6 lg:px-8 py-20">
        <div className="text-center">
          <h1 className="text-4xl md:text-6xl font-bold text-foreground mb-6">
            동아리 세미나를 
            <br />
            <span className="text-primary">스마트하게 관리하세요</span>
          </h1>
          <p className="text-xl text-muted-foreground mb-8 max-w-3xl mx-auto">
            KAIST Include 동아리를 위한 세미나 출석 관리 시스템입니다.
            QR 코드 출석부터 통계까지, 모든 것을 한 곳에서 관리할 수 있습니다.
          </p>
          <div className="flex flex-col sm:flex-row gap-4 justify-center">
            <Link href={ROUTES.register}>
              <Button size="lg" className="w-full sm:w-auto">
                지금 시작하기
              </Button>
            </Link>
            <Link href={ROUTES.seminars}>
              <Button variant="outline" size="lg" className="w-full sm:w-auto">
                세미나 둘러보기
              </Button>
            </Link>
          </div>
        </div>
      </section>

      {/* Features Section */}
      <section className="max-w-7xl mx-auto px-4 sm:px-6 lg:px-8 py-20">
        <div className="text-center mb-16">
          <h2 className="text-3xl font-bold text-foreground mb-4">
            왜 Include 출석 시스템일까요?
          </h2>
          <p className="text-lg text-muted-foreground">
            동아리 운영을 더욱 효율적으로 만드는 핵심 기능들
          </p>
        </div>
        
        <div className="grid md:grid-cols-2 lg:grid-cols-4 gap-8">
          {features.map((feature, index) => {
            const Icon = feature.icon;
            return (
              <Card key={index} className="text-center border border-border shadow-lg hover:shadow-xl transition-shadow">
                <CardHeader>
                  <div className="w-12 h-12 bg-secondary rounded-lg flex items-center justify-center mx-auto mb-4">
                    <Icon className="w-6 h-6 text-primary" />
                  </div>
                  <CardTitle className="text-xl">{feature.title}</CardTitle>
                </CardHeader>
                <CardContent>
                  <CardDescription className="text-base">
                    {feature.description}
                  </CardDescription>
                </CardContent>
              </Card>
            );
          })}
        </div>
      </section>

      {/* CTA Section */}
      <section className="bg-primary text-primary-foreground py-20">
        <div className="max-w-4xl mx-auto px-4 sm:px-6 lg:px-8 text-center">
          <h2 className="text-3xl font-bold mb-4">
            지금 바로 시작해보세요
          </h2>
          <p className="text-xl mb-8 opacity-90">
            간편한 회원가입으로 모든 기능을 사용할 수 있습니다.
          </p>
          <Link href={ROUTES.register}>
            <Button size="lg" variant="secondary" className="text-foreground">
              무료로 시작하기
            </Button>
          </Link>
        </div>
      </section>

      {/* Footer */}
      <footer className="bg-popover text-popover-foreground py-12">
        <div className="max-w-7xl mx-auto px-4 sm:px-6 lg:px-8">
            <div className="flex flex-col md:flex-row justify-between items-center">
            <div className="flex items-center space-x-2 mb-4 md:mb-0">
              <img src="/icon.svg" alt="Include" className="w-8 h-8 rounded" />
              <div className="leading-tight">
                <div className="text-xl font-bold">Attendtion</div>
                <div className="text-sm font-normal opacity-70">by include</div>
              </div>
            </div>
            <div className="text-muted-foreground">
              © 2025 KAIST Include. All rights reserved.
            </div>
          </div>
        </div>
      </footer>
    </div>
  );
}<|MERGE_RESOLUTION|>--- conflicted
+++ resolved
@@ -58,16 +58,11 @@
         <div className="max-w-7xl mx-auto px-4 sm:px-6 lg:px-8">
           <div className="flex justify-between items-center py-6">
             <div className="flex items-center space-x-2">
-<<<<<<< HEAD
-              <IncludeLogo size="md" />
-              <h1 className="text-2xl font-bold text-gray-900">Include</h1>
-=======
               <img src="/icon.svg" alt="Include" className="w-10 h-10 rounded" />
               <div className="leading-tight">
                 <h1 className="text-2xl font-bold text-foreground">Attendtion</h1>
                 <div className="text-sm font-normal opacity-70">by include</div>
               </div>
->>>>>>> 1915dfc6
             </div>
             <div className="flex items-center space-x-4">
               <Link href={ROUTES.login}>
